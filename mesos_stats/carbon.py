import socket
import struct
import time
import os
from mesos_stats.util import log
from mesos_stats.metric import Metric

class Carbon:
    def __init__(self, host, prefix, pickle=False, port=2003,
                 pickle_port=2004, dry_run=False):
        self.host = host
        self.prefix = prefix
        self.port = port
        self.sock = None
        self.pickle = pickle
        self.pickle_port = pickle_port
        self.dry_run = dry_run
        self.timeout = 30

    def connect(self, port):
        if self.sock != None:
            raise Exception("Attempt to connect an already connected socket.")
        self.port = port
        self.sock = socket.socket()
        self.sock.settimeout(1.0)
        self.sock.connect((self.host, self.port))

    def ensure_connected(self, port):
        if self.sock == None:
            self.connect(port)
        elif self.port != port:
            self.close()
            self.sock.connect(port)
        timeval = struct.pack('ll', int(self.timeout), 0)
        self.sock.setsockopt(socket.SOL_SOCKET, socket.SO_SNDTIMEO, timeval)

    def close(self):
        self.sock.close()
        self.sock = None

    def send_metrics(self, metrics, timeout, timestamp):
        num_datapoints = sum([len(m.data) if isinstance(m, Metric) else 1
                              for m in metrics])
        log('Sending {} datapoints to Carbon'.format(num_datapoints))
        if self.dry_run: # Don't do anything in test mode
            return
        self.timeout = timeout
        ts = int(timestamp)
        # Confusing control-flow...
        # If the send_metrics_pickle fails on socket.error, we
        # simply pass through to the send_metrics_plaintext.
        # If the send_metrics_pickle succeeds, we return early.
        # Well, I hope that's how it works.
        if self.pickle:
<<<<<<< HEAD
            try:
                self.send_metrics_pickle(metrics, ts)
                return
            except socket.error:
                pass

        self.send_metrics_plaintext(metrics, ts)
=======
            self.send_metrics_pickle(metrics, ts)
        else:
            self.send_metrics_plaintext(metrics, ts)
>>>>>>> ddea259a

    def send_metrics_plaintext(self, metrics, ts):
        try:
            self.ensure_connected(self.port)
            self.all_stats = ""
            def append(k, v):
                line = "%s %f %d\n" % (k, v, ts)
                self.all_stats += line
            self.forEachPrefixedMetric(metrics, append)
            totalsent = 0
            l = len(self.all_stats)
            iterations = 0
            while totalsent < l:
                iterations += 1
                data = self.all_stats[totalsent:]
                sent = self.sock.send(data.encode())
                if sent == 0:
                    raise RuntimeError("socket connection broken")
                totalsent += sent
            if iterations != 1:
                log("INFO: Send took %s iterations" % iterations)
            log("%s out of %s (%s%s) characters sent successfully in %s iteration(s)." % (totalsent, l, (l/totalsent)*100, "%", iterations))
        finally:
            self.close()

    def send_metrics_pickle(self, metrics, ts):
        try:
            self.ensure_connected(self.pickle_port)
            tuples = []
            ts = int(time.time())
            def addToTuple(k, v):
                tuples.append((k, (ts, v)))
            self.forEachPrefixedMetric(metrics, addToTuple)
            payload = pickle.dumps(tuples, protocol=2)
            header = struct.pack("!L", len(payload))
            message = header + payload
            self.sock.send(message)
        finally:
            self.close()

    def forEachPrefixedMetric(self, metrics, f):
        for m in metrics:
            for r in m.Results():
                k, v = r
                f(self.prefix + "." + k, v)<|MERGE_RESOLUTION|>--- conflicted
+++ resolved
@@ -46,25 +46,11 @@
             return
         self.timeout = timeout
         ts = int(timestamp)
-        # Confusing control-flow...
-        # If the send_metrics_pickle fails on socket.error, we
-        # simply pass through to the send_metrics_plaintext.
-        # If the send_metrics_pickle succeeds, we return early.
-        # Well, I hope that's how it works.
         if self.pickle:
-<<<<<<< HEAD
-            try:
-                self.send_metrics_pickle(metrics, ts)
-                return
-            except socket.error:
-                pass
-
-        self.send_metrics_plaintext(metrics, ts)
-=======
             self.send_metrics_pickle(metrics, ts)
+            return
         else:
             self.send_metrics_plaintext(metrics, ts)
->>>>>>> ddea259a
 
     def send_metrics_plaintext(self, metrics, ts):
         try:
